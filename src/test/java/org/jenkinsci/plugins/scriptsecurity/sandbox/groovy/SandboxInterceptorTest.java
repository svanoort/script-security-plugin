/*
 * The MIT License
 *
 * Copyright 2014 CloudBees, Inc.
 *
 * Permission is hereby granted, free of charge, to any person obtaining a copy
 * of this software and associated documentation files (the "Software"), to deal
 * in the Software without restriction, including without limitation the rights
 * to use, copy, modify, merge, publish, distribute, sublicense, and/or sell
 * copies of the Software, and to permit persons to whom the Software is
 * furnished to do so, subject to the following conditions:
 *
 * The above copyright notice and this permission notice shall be included in
 * all copies or substantial portions of the Software.
 *
 * THE SOFTWARE IS PROVIDED "AS IS", WITHOUT WARRANTY OF ANY KIND, EXPRESS OR
 * IMPLIED, INCLUDING BUT NOT LIMITED TO THE WARRANTIES OF MERCHANTABILITY,
 * FITNESS FOR A PARTICULAR PURPOSE AND NONINFRINGEMENT. IN NO EVENT SHALL THE
 * AUTHORS OR COPYRIGHT HOLDERS BE LIABLE FOR ANY CLAIM, DAMAGES OR OTHER
 * LIABILITY, WHETHER IN AN ACTION OF CONTRACT, TORT OR OTHERWISE, ARISING FROM,
 * OUT OF OR IN CONNECTION WITH THE SOFTWARE OR THE USE OR OTHER DEALINGS IN
 * THE SOFTWARE.
 */

package org.jenkinsci.plugins.scriptsecurity.sandbox.groovy;

import static org.junit.Assert.assertEquals;
import static org.junit.Assert.assertNotNull;
import static org.junit.Assert.assertTrue;
import groovy.json.JsonBuilder;
import groovy.json.JsonDelegate;
import groovy.lang.GString;
import groovy.lang.GroovyObject;
import groovy.lang.GroovyObjectSupport;
import groovy.lang.GroovyShell;
import groovy.lang.MetaMethod;
import groovy.lang.MissingPropertyException;
import groovy.lang.Script;
import groovy.text.SimpleTemplateEngine;
import groovy.text.Template;
import hudson.Functions;
import hudson.util.IOUtils;

import java.lang.reflect.Method;
import java.net.URL;
import java.util.Arrays;
import java.util.Collections;
import java.util.HashMap;
import java.util.Map;
import java.util.concurrent.Callable;

import org.apache.commons.lang.StringUtils;
import org.codehaus.groovy.control.CompilerConfiguration;
import org.codehaus.groovy.runtime.GStringImpl;
import org.codehaus.groovy.runtime.InvokerHelper;
import org.jenkinsci.plugins.scriptsecurity.sandbox.RejectedAccessException;
import org.jenkinsci.plugins.scriptsecurity.sandbox.Whitelist;
import org.jenkinsci.plugins.scriptsecurity.sandbox.whitelists.AbstractWhitelist;
import org.jenkinsci.plugins.scriptsecurity.sandbox.whitelists.AnnotatedWhitelist;
import org.jenkinsci.plugins.scriptsecurity.sandbox.whitelists.BlanketWhitelist;
import org.jenkinsci.plugins.scriptsecurity.sandbox.whitelists.GenericWhitelist;
import org.jenkinsci.plugins.scriptsecurity.sandbox.whitelists.ProxyWhitelist;
import org.jenkinsci.plugins.scriptsecurity.sandbox.whitelists.StaticWhitelist;
import org.jenkinsci.plugins.scriptsecurity.sandbox.whitelists.Whitelisted;
import org.junit.Ignore;
import org.junit.Test;
import org.jvnet.hudson.test.Issue;

public class SandboxInterceptorTest {

    @Test public void genericWhitelist() throws Exception {
        assertEvaluate(new GenericWhitelist(), 3, "'foo bar baz'.split(' ').length");
        assertEvaluate(new GenericWhitelist(), false, "def x = null; x != null");
    }

    /** Checks that {@link GString} is handled sanely. */
    @Test public void testGString() throws Exception {
        String clazz = Clazz.class.getName();
        String script = "def x = 1; new " + clazz + "().method(\"foo${x}\")";
        String expected = "-foo1";
        assertEvaluate(new AnnotatedWhitelist(), expected, script);
        assertEvaluate(new StaticWhitelist("new " + clazz, "method " + clazz + " method java.lang.String"), expected, script);
    }

    /** Checks that methods specifically expecting {@link GString} also work. */
    @Test public void testGString2() throws Exception {
        String clazz = Clazz.class.getName();
        String script = "def x = 1; def c = new " + clazz + "(); c.quote(\"-${c.specialize(x)}-${x}-\")";
        String expected = "-1-'1'-";
        assertEvaluate(new AnnotatedWhitelist(), expected, script);
        assertEvaluate(new StaticWhitelist("new " + clazz, "method " + clazz + " specialize java.lang.Object", "method " + clazz + " quote java.lang.Object"), expected, script);
    }

    @Issue("JENKINS-29541")
    @Test public void substringGString() throws Exception {
        assertEvaluate(new GenericWhitelist(), "hell", "'hello world'.substring(0, 4)");
        assertEvaluate(new GenericWhitelist(), "hell", "def place = 'world'; \"hello ${place}\".substring(0, 4)");
    }

    /**
     * Tests the proper interception of builder-like method.
     */
    @Test public void invokeMethod() throws Exception {
        String script = "def builder = new groovy.json.JsonBuilder(); builder.point { x 5; y 3; }; builder.toString()";
        String expected = "{\"point\":{\"x\":5,\"y\":3}}";
        assertEvaluate(new BlanketWhitelist(), expected, script);
        // this whitelisting strategy isn't ideal
        // see https://issues.jenkins-ci.org/browse/JENKINS-24982
        assertEvaluate(new ProxyWhitelist(
            new AbstractWhitelist() {
                @Override
                public boolean permitsMethod(Method method, Object receiver, Object[] args) {
                    if (method.getName().equals("invokeMethod") && receiver instanceof JsonBuilder)
                        return true;
                    if (method.getName().equals("invokeMethod") && receiver instanceof JsonDelegate)
                        return true;
                    if (method.getName().equals("toString") && receiver instanceof JsonBuilder)
                        return true;
                    return false;
                }
            },
            new StaticWhitelist(
                "new groovy.json.JsonBuilder"
//                "method groovy.json.JsonBuilder toString",
//                "method groovy.json.JsonBuilder invokeMethod java.lang.String java.lang.Object"
        )), expected, script);
        try {
            assertEvaluate(new ProxyWhitelist(), "should be rejected", "class Real {}; def real = new Real(); real.nonexistent(42)");
        } catch (RejectedAccessException x) {
            String message = x.getMessage();
            assertEquals(message, "method groovy.lang.GroovyObject invokeMethod java.lang.String java.lang.Object", x.getSignature());
            assertTrue(message, message.contains("Real nonexistent java.lang.Integer"));
        }
    }

    @Ignore("TODO there are various unhandled cases, such as Closure → SAM, or numeric conversions, or number → String, or boxing/unboxing.")
    @Test public void testNumbers() throws Exception {
        String clazz = Clazz.class.getName();
        String script = "int x = 1; " + clazz + ".incr(x)";
        Long expected = 2L;
        // works but is undesirable: assertEvaluate(new StaticWhitelist("staticMethod " + clazz + " incr java.lang.Integer")), expected, script);
        assertEvaluate(new AnnotatedWhitelist(), expected, script);
        // wrapper types must be declared for primitives:
        assertEvaluate(new StaticWhitelist("staticMethod " + clazz + " incr java.lang.Long"), expected, script);
    }

    @Test public void staticFields() throws Exception {
        String clazz = Clazz.class.getName();
        assertEvaluate(new StaticWhitelist("staticField " + clazz + " flag"), true, clazz + ".flag=true");
        assertTrue(Clazz.flag);
    }

    @Test public void propertiesAndGettersAndSetters() throws Exception {
        String clazz = Clazz.class.getName();
        assertEvaluate(new StaticWhitelist("new " + clazz, "field " + clazz + " prop"), "default", "new " + clazz + "().prop");
        assertEvaluate(new StaticWhitelist("new " + clazz, "method " + clazz + " getProp"), "default", "new " + clazz + "().prop");
        assertEvaluate(new StaticWhitelist("new " + clazz, "field " + clazz + " prop", "method " + clazz + " getProp"), "default", "new " + clazz + "().prop");
        assertRejected(new StaticWhitelist("new " + clazz), "field " + clazz + " prop", "new " + clazz + "().prop");
        assertEvaluate(new StaticWhitelist("new " + clazz, "method " + clazz + " getProp", "field " + clazz + " prop"), "edited", "def c = new " + clazz + "(); c.prop = 'edited'; c.getProp()");
        assertEvaluate(new StaticWhitelist("new " + clazz, "method " + clazz + " getProp", "method " + clazz + " setProp java.lang.String"), "edited", "def c = new " + clazz + "(); c.prop = 'edited'; c.getProp()");
        assertEvaluate(new StaticWhitelist("new " + clazz, "method " + clazz + " getProp", "field " + clazz + " prop", "method " + clazz + " setProp java.lang.String"), "edited", "def c = new " + clazz + "(); c.prop = 'edited'; c.getProp()");
        assertRejected(new StaticWhitelist("new " + clazz, "method " + clazz + " getProp"), "field " + clazz + " prop", "def c = new " + clazz + "(); c.prop = 'edited'; c.getProp()");
        assertEvaluate(new StaticWhitelist("new " + clazz, "method " + clazz + " getProp2"), "default", "new " + clazz + "().prop2");
        assertRejected(new StaticWhitelist("new " + clazz), "method " + clazz + " getProp2", "new " + clazz + "().prop2");
        assertEvaluate(new StaticWhitelist("new " + clazz, "method " + clazz + " getProp2", "method " + clazz + " setProp2 java.lang.String"), "edited", "def c = new " + clazz + "(); c.prop2 = 'edited'; c.getProp2()");
        assertRejected(new StaticWhitelist("new " + clazz, "method " + clazz + " getProp2"), "method " + clazz + " setProp2 java.lang.String", "def c = new " + clazz + "(); c.prop2 = 'edited'; c.getProp2()");
        try {
            assertEvaluate(new StaticWhitelist("new " + clazz), "should be rejected", "new " + clazz + "().nonexistent");
        } catch (RejectedAccessException x) {
            assertEquals(null, x.getSignature());
            assertEquals("unclassified field " + clazz + " nonexistent", x.getMessage());
        }
        try {
            assertEvaluate(new StaticWhitelist("new " + clazz), "should be rejected", "new " + clazz + "().nonexistent = 'edited'");
        } catch (RejectedAccessException x) {
            assertEquals(null, x.getSignature());
            assertEquals("unclassified field " + clazz + " nonexistent", x.getMessage());
        }
    }

    @Test public void syntheticMethods() throws Exception {
        assertEvaluate(new GenericWhitelist(), 4, "2 + 2");
        assertEvaluate(new GenericWhitelist(), "17", "'' + 17");
    }

    public static final class Clazz {
        static boolean flag;
        @Whitelisted public Clazz() {}
        @Whitelisted public String method(String x) {return "-" + x;}
        @Whitelisted Special specialize(Object o) {
            return new Special(o);
        }
        @Whitelisted String quote(Object o) {
            if (o instanceof GString) {
                GString gs = (GString) o;
                Object[] values = gs.getValues();
                for (int i = 0; i < values.length; i++) {
                    if (values[i] instanceof Special) {
                        values[i] = ((Special) values[i]).o;
                    } else {
                        values[i] = quoteSingle(values[i]);
                    }
                }
                return new GStringImpl(values, gs.getStrings()).toString();
            } else {
                return quoteSingle(o);
            }
        }
        private String quoteSingle(Object o) {
            return "'" + String.valueOf(o) + "'";
        }
        @Whitelisted static long incr(long x) {
            return x + 1;
        }
        private String prop = "default";
        public String getProp() {
            return prop;
        }
        public void setProp(String prop) {
            this.prop = prop;
        }
        private String _prop2 = "default";
        public String getProp2() {
            return _prop2;
        }
        public void setProp2(String prop2) {
            this._prop2 = prop2;
        }
    }

    @Test public void dynamicProperties() throws Exception {
        String dynamic = Dynamic.class.getName();
        String ctor = "new " + dynamic;
        String getProperty = "method groovy.lang.GroovyObject getProperty java.lang.String";
        String setProperty = "method groovy.lang.GroovyObject setProperty java.lang.String java.lang.Object";
        String script = "def d = new " + dynamic + "(); d.prop = 'val'; d.prop";
        assertEvaluate(new StaticWhitelist(ctor, getProperty, setProperty), "val", script);
        assertRejected(new StaticWhitelist(ctor, setProperty), getProperty, script);
        assertRejected(new StaticWhitelist(ctor), setProperty, script);
    }

    public static final class Dynamic extends GroovyObjectSupport {
        private final Map<String,Object> values = new HashMap<String,Object>();
        @Override public Object getProperty(String n) {
            return values.get(n);
        }
        @Override public void setProperty(String n, Object v) {
            values.put(n, v);
        }
    }

    @Test public void mapProperties() throws Exception {
        assertEvaluate(new GenericWhitelist(), 42, "def m = [:]; m.answer = 42; m.answer");
    }

    public static final class Special {
        final Object o;
        Special(Object o) {
            this.o = o;
        }
    }

    @Issue("JENKINS-25119")
    @Test public void defaultGroovyMethods() throws Exception {
        assertRejected(new ProxyWhitelist(), "staticMethod org.codehaus.groovy.runtime.DefaultGroovyMethods toInteger java.lang.String", "'123'.toInteger();");
        assertEvaluate(new StaticWhitelist("staticMethod org.codehaus.groovy.runtime.DefaultGroovyMethods toInteger java.lang.String"), 123, "'123'.toInteger();");
        assertEvaluate(new StaticWhitelist("staticMethod org.codehaus.groovy.runtime.DefaultGroovyMethods collect java.lang.Object groovy.lang.Closure"), Arrays.asList(1, 4, 9), "([1, 2, 3] as int[]).collect({x -> x * x})");
        /* TODO No such property: it for class: groovy.lang.Binding:
        assertEvaluate(new StaticWhitelist("staticMethod org.codehaus.groovy.runtime.DefaultGroovyMethods collect java.lang.Object groovy.lang.Closure"), Arrays.asList(1, 4, 9), "([1, 2, 3] as int[]).collect({it * it})");
        */
    }

    @Test public void whitelistedIrrelevantInsideScript() throws Exception {
        String clazz = Unsafe.class.getName();
        String wl = Whitelisted.class.getName();
        // @Whitelisted does not grant us access to anything new:
        assertEvaluate(new AnnotatedWhitelist(), "ok", " C.m(); class C {@" + wl + " static String m() {return " + clazz + ".ok();}}");
        assertRejected(new AnnotatedWhitelist(), "staticMethod " + clazz + " explode", "C.m(); class C {@" + wl + " static void m() {" + clazz + ".explode();}}");
        // but do not need @Whitelisted on ourselves:
        assertEvaluate(new AnnotatedWhitelist(), "ok", "C.m(); class C {static String m() {return " + clazz + ".ok();}}");
        assertRejected(new AnnotatedWhitelist(), "staticMethod " + clazz + " explode", "C.m(); class C {static void m() {" + clazz + ".explode();}}");
    }

    @Test public void defSyntax() throws Exception {
        String clazz = Unsafe.class.getName();
        Whitelist w = new ProxyWhitelist(new AnnotatedWhitelist(), /* for some reason def syntax triggers this */new StaticWhitelist("method java.util.Collection toArray"));
        assertEvaluate(w, "ok", "m(); def m() {" + clazz + ".ok()}");
        assertEvaluate(w, "ok", "m(); def static m() {" + clazz + ".ok()}");
        assertRejected(w, "staticMethod " + clazz + " explode", "m(); def m() {" + clazz + ".explode()}");
    }

    public static final class Unsafe {
        @Whitelisted public static String ok() {return "ok";}
        public static void explode() {}
        private Unsafe() {}
    }

    /** Expect errors from {@link org.codehaus.groovy.runtime.NullObject}. */
    @Issue("kohsuke/groovy-sandbox #15")
    @Test public void nullPointerException() throws Exception {
        try {
            assertEvaluate(new ProxyWhitelist(), "should be rejected", "def x = null; x.member");
        } catch (NullPointerException x) {
            assertEquals(Functions.printThrowable(x), "Cannot get property 'member' on null object", x.getMessage());
        }
        try {
            assertEvaluate(new ProxyWhitelist(), "should be rejected", "def x = null; x.member = 42");
        } catch (NullPointerException x) {
            assertEquals(Functions.printThrowable(x), "Cannot set property 'member' on null object", x.getMessage());
        }
        try {
            assertEvaluate(new ProxyWhitelist(), "should be rejected", "def x = null; x.member()");
        } catch (NullPointerException x) {
            assertEquals(Functions.printThrowable(x), "Cannot invoke method member() on null object", x.getMessage());
        }
    }

    /**
     * Tests the method invocation / property access through closures.
     *
     * <p>
     * Groovy closures act as a proxy when it comes to property/method access. Based on the configuration, it can
     * access those from some combination of owner/delegate. As this is an important building block for custom DSL,
     * script-security understands this logic and checks access at the actual target of the proxy, so that Closures
     * can be used safely.
     */
    @Test public void closureDelegate() throws Exception {
        ProxyWhitelist rules = new ProxyWhitelist(new GenericWhitelist(), new StaticWhitelist("new java.lang.Exception java.lang.String"));
        assertRejected(rules,
                "method java.lang.Throwable getMessage",
                "{-> delegate = new Exception('oops'); message}()"
        );
        assertRejected(
                rules,
                "method java.lang.Throwable printStackTrace",
                "{-> delegate = new Exception('oops'); printStackTrace()}()"
        );

        rules = new ProxyWhitelist(new GenericWhitelist(), new StaticWhitelist("new java.awt.Point"));
        { // method access
            assertEvaluate(rules, 3,
                    StringUtils.join(Arrays.asList(
                            "class Dummy { def getX() { return 3; } }",
                            "def c = { -> getX() };",
                            "c.resolveStrategy = Closure.DELEGATE_ONLY;",
                            "c.delegate = new Dummy();",
                            "return c();"
                    ), "\n"));
            assertRejected(rules, "method java.awt.geom.Point2D getX",
                    StringUtils.join(Arrays.asList(
                            "def c = { -> getX() };",
                            "c.resolveStrategy = Closure.DELEGATE_ONLY;",
                            "c.delegate = new java.awt.Point();",
                            "return c();"
                    ), "\n"));
        }
        {// property access
            assertEvaluate(rules, 3,
                    StringUtils.join(Arrays.asList(
                            "class Dummy { def getX() { return 3; } }",
                            "def c = { -> x };",
                            "c.resolveStrategy = Closure.DELEGATE_ONLY;",
                            "c.delegate = new Dummy();",
                            "return c();"
                    ), "\n"));
            assertRejected(rules, "field java.awt.Point x",
                    StringUtils.join(Arrays.asList(
                            "def c = { -> x };",
                            "c.resolveStrategy = Closure.DELEGATE_ONLY;",
                            "c.delegate = new java.awt.Point();",
                            "return c();"
                    ), "\n"));
        }
    }

    @Test public void templates() throws Exception {
        final GroovyShell shell = new GroovyShell(GroovySandbox.createSecureCompilerConfiguration());
        final Template t = new SimpleTemplateEngine(shell).createTemplate("goodbye <%= aspect.toLowerCase() %> world");
        assertEquals("goodbye cruel world", GroovySandbox.runInSandbox(new Callable<String>() {
            @Override public String call() throws Exception {
                return t.make(new HashMap<String,Object>(Collections.singletonMap("aspect", "CRUEL"))).toString();
            }
        }, new ProxyWhitelist(new StaticWhitelist("method java.lang.String toLowerCase"), new GenericWhitelist())));
    }

    @Test public void selfProperties() throws Exception {
        assertEvaluate(new ProxyWhitelist(), true, "BOOL=true; BOOL");
    }

    @Test public void missingPropertyException() throws Exception {
        try {
            assertEvaluate(new ProxyWhitelist(), "should fail", "GOOP");
        } catch (MissingPropertyException x) {
            assertEquals("GOOP", x.getProperty());
        }
    }

    @Test public void specialScript() throws Exception {
        CompilerConfiguration cc = GroovySandbox.createSecureCompilerConfiguration();
        cc.setScriptBaseClass(SpecialScript.class.getName());
        GroovyShell shell = new GroovyShell(cc);
        Whitelist wl = new AbstractWhitelist() {
            @Override public boolean permitsMethod(Method method, Object receiver, Object[] args) {
                return method.getDeclaringClass() == GroovyObject.class && method.getName().equals("getProperty") && receiver instanceof SpecialScript && args[0].equals("magic");
            }
        };
        assertEquals(42, GroovySandbox.run(shell.parse("magic"), wl));
        try {
            GroovySandbox.run(shell.parse("boring"), wl);
        } catch (MissingPropertyException x) {
            assertEquals("boring", x.getProperty());
        }
    }
    public static abstract class SpecialScript extends Script {
        @Override public Object getProperty(String property) {
            if (property.equals("magic")) {
                return 42;
            }
            return super.getProperty(property);
        }
    }

    @Issue("kohsuke/groovy-sandbox #16")
    @Test public void infiniteLoop() throws Exception {
        assertEvaluate(new BlanketWhitelist(), "abc", "def split = 'a b c'.split(' '); def b = new StringBuilder(); for (i = 0; i < split.length; i++) {println(i); b.append(split[i])}; b.toString()");
    }

    @Issue("JENKINS-25118")
    @Test public void primitiveTypes() throws Exception {
        try {
            assertEvaluate(new ProxyWhitelist(), "should fail", "'123'.charAt(1);");
        } catch (RejectedAccessException x) {
            assertNotNull(x.toString(), x.getSignature());
        }
        assertEvaluate(new StaticWhitelist("method java.lang.CharSequence charAt int"), '2', "'123'.charAt(1);");
    }

    @Test public void ambiguousOverloads() {
        // Groovy selects one of these. How, I do not know.
        assertEvaluate(new AnnotatedWhitelist(), true, Ambiguity.class.getName() + ".m(null)");
    }
    public static final class Ambiguity {
        @Whitelisted public static boolean m(String x) {return true;}
        @Whitelisted public static boolean m(URL x) {return true;}
    }

    @Test public void regexps() throws Exception {
        assertEvaluate(new GenericWhitelist(), "goodbye world", "def text = 'hello world'; def matcher = text =~ 'hello (.+)'; matcher ? \"goodbye ${matcher[0][1]}\" : 'fail'");
    }

    @Test public void splitAndJoin() throws Exception {
        assertEvaluate(new GenericWhitelist(), Collections.singletonMap("part0", "one\ntwo"), "def list = [['one', 'two']]; def map = [:]; for (int i = 0; i < list.size(); i++) {map[\"part${i}\"] = list.get(i).join(\"\\n\")}; map");
    }

<<<<<<< HEAD
    public static class ClassWithInvokeMethod extends GroovyObjectSupport {
        @Override
        public Object invokeMethod(String name, Object args) {
            throw new IllegalStateException();
        }
    }

    @Test public void invokeMethod_vs_DefaultGroovyMethods() throws Exception {
        // Closure defines the invokeMethod method, and asBoolean is defined on DefaultGroovyMethods.
        // the method dispatching in this case is that c.asBoolean() resolves to DefaultGroovyMethods.asBoolean()
        // and not invokeMethod("asBoolean")

        // calling asBoolean shouldn't go through invokeMethod
        MetaMethod m1 = InvokerHelper.getMetaClass(ClassWithInvokeMethod.class).pickMethod("asBoolean",new Class[0]);
        assertNotNull(m1);
        assertTrue((Boolean) m1.invoke(new ClassWithInvokeMethod(), new Object[0]));

        // as such, it should be allowed so long as asBoolean is whitelisted
        assertEvaluate(
                new ProxyWhitelist(
                        new GenericWhitelist(),
                        new StaticWhitelist("new " + ClassWithInvokeMethod.class.getName())
                ),
                true,
                "def c = new " + ClassWithInvokeMethod.class.getCanonicalName() + "(); c.asBoolean()"
        );
=======
    @Test public void keywordsAndOperators() throws Exception {
        String script = IOUtils.toString(this.getClass().getResourceAsStream("SandboxInterceptorTest/all.groovy"));
        assertEvaluate(new GenericWhitelist(), null, script);
>>>>>>> 7868c5ed
    }

    private static void assertEvaluate(Whitelist whitelist, final Object expected, final String script) {
        final GroovyShell shell = new GroovyShell(GroovySandbox.createSecureCompilerConfiguration());
        Object actual = GroovySandbox.run(shell.parse(script), whitelist);
        if (actual instanceof GString) {
            actual = actual.toString(); // for ease of comparison
        }
        assertEquals(expected, actual);
    }

    private static void assertRejected(Whitelist whitelist, String expectedSignature, String script) {
        try {
            assertEvaluate(whitelist, "should be rejected", script);
        } catch (RejectedAccessException x) {
            assertEquals(x.getMessage(), expectedSignature, x.getSignature());
        }
    }

}<|MERGE_RESOLUTION|>--- conflicted
+++ resolved
@@ -452,7 +452,6 @@
         assertEvaluate(new GenericWhitelist(), Collections.singletonMap("part0", "one\ntwo"), "def list = [['one', 'two']]; def map = [:]; for (int i = 0; i < list.size(); i++) {map[\"part${i}\"] = list.get(i).join(\"\\n\")}; map");
     }
 
-<<<<<<< HEAD
     public static class ClassWithInvokeMethod extends GroovyObjectSupport {
         @Override
         public Object invokeMethod(String name, Object args) {
@@ -479,11 +478,11 @@
                 true,
                 "def c = new " + ClassWithInvokeMethod.class.getCanonicalName() + "(); c.asBoolean()"
         );
-=======
+    }
+
     @Test public void keywordsAndOperators() throws Exception {
         String script = IOUtils.toString(this.getClass().getResourceAsStream("SandboxInterceptorTest/all.groovy"));
         assertEvaluate(new GenericWhitelist(), null, script);
->>>>>>> 7868c5ed
     }
 
     private static void assertEvaluate(Whitelist whitelist, final Object expected, final String script) {
