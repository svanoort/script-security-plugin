--- conflicted
+++ resolved
@@ -21,7 +21,7 @@
  * @see <a href="https://issues.jenkins-ci.org/browse/JENKINS-23784">JENKINS-23784</a>
  */
 class SandboxResolvingClassLoader extends ClassLoader {
-    
+
     private static final Logger LOGGER = Logger.getLogger(SandboxResolvingClassLoader.class.getName());
 
     private static final LoadingCache<ClassLoader, Cache<String, Class<?>>> parentClassCache = makeParentCache(true);
@@ -90,33 +90,16 @@
                 if (ms > 1000) {
                     LOGGER.log(Level.INFO, "took {0}ms to load/not load {1} from {2}", new Object[] {ms, name, parentLoader});
                 }
-<<<<<<< HEAD
-=======
-            });
-        } catch (ExecutionException x) {
-            throw new UncheckedExecutionException(x); // should not be possible anyway
-        }
-    }
-
-    private static <T> LoadingCache<ClassLoader, Cache<String, T>> makeParentCache(boolean weakValues) {
-        CacheBuilder<Object, Object> builder = CacheBuilder.newBuilder().weakKeys();
-        if (weakValues) {
-            builder = builder.weakValues();
-        }
-        return builder.build(new CacheLoader<ClassLoader, Cache<String, T>>() {
-            @Override public Cache<String, T> load(ClassLoader parentLoader) {
-                return CacheBuilder.newBuilder()./* allow new plugins to be used, and clean up memory */expireAfterWrite(15, TimeUnit.MINUTES).build();
->>>>>>> 926841e1
             }
         });
     }
 
-    private static <T> LoadingCache<ClassLoader, Cache<String, T>> makeParentCache() {
-        return Caffeine.newBuilder().weakKeys().build(
-                new CacheLoader<ClassLoader, Cache<String, T>>() {
-                    @Override public Cache<String, T> load(ClassLoader parentLoader) {
-                        return Caffeine.newBuilder()./* allow new plugins to be used, and clean up memory */expireAfterWrite(Duration.ofMinutes(15)).build();
-                    }
-                });
+    private static <T> LoadingCache<ClassLoader, Cache<String, T>> makeParentCache(boolean weakValues) {
+        Caffeine<Object, Object> builder = Caffeine.newBuilder().weakKeys();
+        if (weakValues) {
+            builder = builder.weakValues();
+        }
+
+        return builder.build(parentLoader -> Caffeine.newBuilder()./* allow new plugins to be used, and clean up memory */expireAfterWrite(Duration.ofMinutes(15)).build());
     }
 }